#!/usr/bin/env bash

for cache in none memory disk
do
<<<<<<< HEAD
    for predictor in inception-v3 alex vgg-d resnet-50
=======
    for predictor in inception-v3 alex-owt vgg resnet-50
>>>>>>> 70d7671b
    do
	python train_image.py -p ${predictor} -g 0 -b 2 -i 2 -C ${cache}
	python train_image.py -p ${predictor} -g 0 -b 2 -i 2 -C ${cache} -c
    done

    for predictor in deepspeech2 fc5
    do
	python train_audio.py -p ${predictor} -g 0 -b 2 -i 2 -C ${cache}
	python train_audio.py -p ${predictor} -g 0 -b 2 -i 2 -C ${cache} -c
    done

    for predictor in c3d
    do
	python train_movie.py -p ${predictor} -g 0 -b 2 -i 2 -C ${cache}
	python train_movie.py -p ${predictor} -g 0 -b 2 -i 2 -C ${cache} -c
    done

    for predictor in small-lstm big-lstm
    do
	python train_text.py -p ${predictor} -g -0 -b 2 -i 2 -C ${cache}
	python train_text.py -p ${predictor} -g -0 -b 2 -i 2 -C ${cache} -c 
    done
done<|MERGE_RESOLUTION|>--- conflicted
+++ resolved
@@ -2,11 +2,7 @@
 
 for cache in none memory disk
 do
-<<<<<<< HEAD
-    for predictor in inception-v3 alex vgg-d resnet-50
-=======
-    for predictor in inception-v3 alex-owt vgg resnet-50
->>>>>>> 70d7671b
+    for predictor in inception-v3 alex-owt vgg-d resnet-50
     do
 	python train_image.py -p ${predictor} -g 0 -b 2 -i 2 -C ${cache}
 	python train_image.py -p ${predictor} -g 0 -b 2 -i 2 -C ${cache} -c
