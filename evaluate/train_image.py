import argparse

from chainer import cuda
from chainer import links as L
from chainer import optimizers as O
import numpy
import six

from deepmark_chainer import net
from deepmark_chainer.utils import cache
from deepmark_chainer.utils import timer


parser = argparse.ArgumentParser(
    description='Deepmark benchmark for image data.')
parser.add_argument('--predictor', '-p', type=str, default='inception-v3',
                    choices=('inception-v3', 'alex-owt', 'vgg', 'resnet-50'),
                    help='Network architecture')
parser.add_argument('--seed', '-s', type=int, default=0,
                    help='Random seed')
parser.add_argument('--iteration', '-i', type=int, default=5,
                    help='The number of iteration to be averaged over.')
<<<<<<< HEAD
parser.add_argument('--gpu', '-g', type=int, default=-1,
                    help='GPU to use. Negative value to use CPU')
parser.add_argument('--cudnn', '-c', action='store_true',
                    help='If this flag is set, cuDNN is enabled.')
parser.add_argument('--dry-run', '-d', type=int, default=5,
                    help='The number of iterations of a dry run '
                    'not counted towards final timing')
=======
parser.add_argument('--gpu', '-g', type=int, default=-1, help='GPU to use. Negative value to use CPU')
parser.add_argument('--cudnn', '-c', action='store_true', help='If this flag is set, cuDNN is enabled.')
parser.add_argument('--workspace-ratio', '-w', type=float, default=0.1,
                    help='This option determins workspace size of cuDNN. '
                    'By default, 10 precent of total GPU memory is used for cuDNN\'s workspace. '
                    'You may see some speed-up by increasing this ratio, '
                    'while you may train a network with larger batch size by decreasing the ratio. '
                    'Note that the option gets effective only when GPU is used.' )
>>>>>>> f761977a
parser.add_argument('--cache-level', '-C', type=str, default='none',
                    choices=('none', 'memory', 'disk'),
                    help='This option determines the type of the kernel '
                    'cache used.'
                    'By default, memory cache and disk cache are removed '
                    'at the beginning of every iteration. '
                    'Otherwise, elapsed times of each iteration are '
                    'measured with corresponding cache enabled. ')
parser.add_argument('--batchsize', '-b', type=int, default=32,
                    help='Batchsize')
args = parser.parse_args()
print(args)

numpy.random.seed(args.seed)
if args.gpu >= 0:
    cuda.cupy.random.seed(args.seed)

if args.gpu >= 0:
    if args.workspace_ratio < 0.0 or args.workspace_ratio > 1.0:
        raise ValueError('Invalid workspace ratio:{}  (valid interval:[0.0,1.0])'.format(args.workspace_ratio))
    _free_mem, total_mem = cuda.cupy.cuda.runtime.memGetInfo()
    size = long(total_mem * args.workspace_ratio)
    cuda.set_max_workspace_size(size)

in_channels = 3
label_num = 100

if args.predictor == 'inception-v3':
    predictor = net.inception_v3.InceptionV3(use_cudnn=args.cudnn)
    model = net.inception_v3.InceptionV3Classifier(predictor)
    in_size = 299
elif args.predictor == 'alex-owt':
    predictor = net.alex_owt.AlexOWT(use_cudnn=args.cudnn)
    model = L.Classifier(predictor)
    in_size = 224
elif args.predictor == 'vgg':
    predictor = net.vgg.VGG(use_cudnn=args.cudnn)
    model = L.Classifier(predictor)
    in_size = 224
elif args.predictor == 'resnet-50':
    predictor = net.resnet_50.ResNet50(use_cudnn=args.cudnn)
    model = L.Classifier(predictor)
    in_size = 224
else:
    raise ValueError('Invalid architector:{}'.format(args.predictor))


if args.gpu >= 0:
    cuda.get_device(args.gpu).use()
    model.to_gpu()
optimizer = O.SGD(0.0001)
optimizer.use_cleargrads()
optimizer.setup(model)

xp = cuda.cupy if args.gpu >= 0 else numpy


# data generation
total_iteration = args.dry_run + args.iteration
shape = (total_iteration, args.batchsize, in_channels, in_size, in_size)
data = xp.random.uniform(-1, 1, shape)
data = data.astype(numpy.float32, copy=False)
label = xp.random.randint(0, label_num, (total_iteration, args.batchsize))
label = label.astype(numpy.int32, copy=False)

# dry run
for iteration in six.moves.range(args.dry_run):
    print('Dry Run\t{}'.format(iteration))

    loss = model(data[iteration], label[iteration])
    model.cleargrads()
    loss.backward()
    optimizer.update()

# evaluation
with timer.get_timer(xp) as t:
    for iteration in six.moves.range(args.iteration):
        print('Iteration\t{}'.format(iteration))
        if args.gpu >= 0:
            cache.clear_cache(args.cache_level)

        idx = iteration + args.dry_run
        loss = model(data[idx], label[idx])
        model.cleargrads()
        loss.backward()
        optimizer.update()


time_taken_per_iter = t.total_time() / args.iteration
examples_per_sec = 1 / time_taken_per_iter * args.batchsize

<<<<<<< HEAD
if args.gpu > 0:
    device = 'GPU{}'.format(args.gpu)
    if args.cudnn:
        backend = 'cuDNN'
    else:
        backend = 'CuPy'
else:
    device = 'CPU'
    backend = 'NumPy'
print('Device:{}\tNetwork:{}\tBackend:{}\t'
      'Batchsize:{}\tIter (ms):{}\t'
      'Examples/sec:{}'.format(device, args.predictor,
                               backend, args.batchsize,
                               time_taken_per_iter * 1000,
                               examples_per_sec))
=======
print('Mean\t{}\t{}\t{}'.format(forward_time, backward_time, update_time))

image_per_sec = args.batchsize / (forward_time + backward_time + update_time)
print('img/sec\t{}'.format(image_per_sec))
>>>>>>> f761977a
<|MERGE_RESOLUTION|>--- conflicted
+++ resolved
@@ -20,7 +20,6 @@
                     help='Random seed')
 parser.add_argument('--iteration', '-i', type=int, default=5,
                     help='The number of iteration to be averaged over.')
-<<<<<<< HEAD
 parser.add_argument('--gpu', '-g', type=int, default=-1,
                     help='GPU to use. Negative value to use CPU')
 parser.add_argument('--cudnn', '-c', action='store_true',
@@ -28,16 +27,12 @@
 parser.add_argument('--dry-run', '-d', type=int, default=5,
                     help='The number of iterations of a dry run '
                     'not counted towards final timing')
-=======
-parser.add_argument('--gpu', '-g', type=int, default=-1, help='GPU to use. Negative value to use CPU')
-parser.add_argument('--cudnn', '-c', action='store_true', help='If this flag is set, cuDNN is enabled.')
 parser.add_argument('--workspace-ratio', '-w', type=float, default=0.1,
                     help='This option determins workspace size of cuDNN. '
                     'By default, 10 precent of total GPU memory is used for cuDNN\'s workspace. '
                     'You may see some speed-up by increasing this ratio, '
                     'while you may train a network with larger batch size by decreasing the ratio. '
                     'Note that the option gets effective only when GPU is used.' )
->>>>>>> f761977a
 parser.add_argument('--cache-level', '-C', type=str, default='none',
                     choices=('none', 'memory', 'disk'),
                     help='This option determines the type of the kernel '
@@ -129,7 +124,6 @@
 time_taken_per_iter = t.total_time() / args.iteration
 examples_per_sec = 1 / time_taken_per_iter * args.batchsize
 
-<<<<<<< HEAD
 if args.gpu > 0:
     device = 'GPU{}'.format(args.gpu)
     if args.cudnn:
@@ -144,10 +138,4 @@
       'Examples/sec:{}'.format(device, args.predictor,
                                backend, args.batchsize,
                                time_taken_per_iter * 1000,
-                               examples_per_sec))
-=======
-print('Mean\t{}\t{}\t{}'.format(forward_time, backward_time, update_time))
-
-image_per_sec = args.batchsize / (forward_time + backward_time + update_time)
-print('img/sec\t{}'.format(image_per_sec))
->>>>>>> f761977a
+                               examples_per_sec))