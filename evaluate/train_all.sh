#!/usr/bin/env bash

<<<<<<< HEAD
for predictor in inception-v3 alex vgg-d resnet-50
=======
for predictor in inception-v3 alex-owt vgg resnet-50
>>>>>>> 70d7671b
do
    python train_image.py -p ${predictor} -g -1 -b 1 -i 1
done

for predictor in deepspeech2 fc5
do
    python train_audio.py -p ${predictor} -g -1 -b 1 -i 1
done

for predictor in c3d
do
    python train_movie.py -p ${predictor} -g -1 -b 1 -i 1
done

for predictor in small-lstm big-lstm
do
    python train_text.py -p ${predictor} -g -1 -b 1 -i 1
done<|MERGE_RESOLUTION|>--- conflicted
+++ resolved
@@ -1,10 +1,6 @@
 #!/usr/bin/env bash
 
-<<<<<<< HEAD
-for predictor in inception-v3 alex vgg-d resnet-50
-=======
-for predictor in inception-v3 alex-owt vgg resnet-50
->>>>>>> 70d7671b
+for predictor in inception-v3 alex-owt vgg-d resnet-50
 do
     python train_image.py -p ${predictor} -g -1 -b 1 -i 1
 done
